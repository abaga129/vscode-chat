import * as vscode from "vscode";
import { SelfCommands } from "../constants";
import SlackAPIClient from "./client";
import SlackMessenger from "./messenger";
import { IDNDStatusForUser, IDNDStatus } from "./common";

const stripLinkSymbols = (text: string): string => {
  // To send out live share links and render them correctly,
  // we append </> to the link text. However, this is not
  // handled by normal Slack clients, and should be removed before
  // we actually send the message via the RTM API

  // This is hacky, and we will need a better solution - perhaps
  // we could make all rendering manipulations on the extension side
  // before sending the message to Vuejs for rendering
  if (text.startsWith("<") && text.endsWith(">")) {
    return text.substr(1, text.length - 2);
  } else {
    return text;
  }
};

export class SlackChatProvider implements IChatProvider {
  private client: SlackAPIClient;
  private messenger: SlackMessenger;
  private teamDndState: IDNDStatusForUser = {};
  private dndTimers: NodeJS.Timer[] = [];

<<<<<<< HEAD
  async getToken(currentTeamId: string): Promise<string> {
    this.token = await ConfigHelper.getToken("slack", currentTeamId);

    if (!this.token) {
      this.token = await ConfigHelper.getToken("slack");

      // Migration for 0.7.4: the token might be inside `slack`
      await ConfigHelper.setToken(this.token, "slack", currentTeamId);
      await ConfigHelper.clearToken("slack");
    }

=======
  constructor(private token: string, private manager: IManager) {
>>>>>>> d72ce9a9
    this.client = new SlackAPIClient(this.token);
    this.messenger = new SlackMessenger(
      this.token,
      (userId: string, presence: "active" | "away") =>
        this.onPresenceChanged(userId, presence),
      (userId: string, dndState: IDNDStatus) =>
        this.onDndStateChanged(userId, dndState)
    );
  }

<<<<<<< HEAD
  async signout(userInfo: CurrentUser): Promise<void> {
    const teamIds = userInfo.teams.map(({ id }) => id);
    const promises = teamIds.map(teamId =>
      ConfigHelper.clearToken("slack", teamId)
    );
    await Promise.all(promises);
  }

  validateToken(token: string): Promise<CurrentUser> {
=======
  public validateToken(): Promise<CurrentUser | undefined> {
>>>>>>> d72ce9a9
    // This is creating a new client, since getToken from keychain
    // is not called before validation
    return this.client.authTest();
  }

  public connect(): Promise<CurrentUser> {
    return this.messenger.start();
  }

  public isConnected(): boolean {
    return !!this.messenger && this.messenger.isConnected();
  }

  public subscribePresence(users: Users) {
    return this.messenger.subscribePresence(users);
  }

  public createIMChannel(user: User): Promise<Channel | undefined> {
    return this.client.openIMChannel(user);
  }

  public fetchUsers(): Promise<Users> {
    // async update for dnd statuses
    this.client.getDndTeamInfo().then(response => {
      this.teamDndState = response;
      this.updateDndTimers();
    });

    return this.client.getUsers();
  }

  public fetchChannels(users: Users): Promise<Channel[]> {
    // users argument is required to associate IM channels
    // with users
    return this.client.getChannels(users);
  }

  private onPresenceChanged(userId: string, rawPresence: "active" | "away") {
    // This method is called from the websocket client
    // Here, we parse the incoming raw presence (active / away), and use our
    // known dnd related information, to find the final answer for this user
    let presence: UserPresence = UserPresence.unknown;

    switch (rawPresence) {
      case "active":
        presence = UserPresence.available;
        break;
      case "away":
        presence = UserPresence.offline;
        break;
    }

    if (presence === UserPresence.available) {
      // Check user has dnd active right now
      const userDnd = this.teamDndState[userId];

      if (!!userDnd) {
        const current = +new Date() / 1000.0;

        if (
          current > userDnd.next_dnd_start_ts &&
          current < userDnd.next_dnd_end_ts
        ) {
          presence = UserPresence.doNotDisturb;
        }
      }
    }

    this.updateUserPresence(userId, presence);
  }

  private updateUserPresence(userId: string, presence: UserPresence) {
    vscode.commands.executeCommand(SelfCommands.UPDATE_PRESENCE_STATUSES, {
      userId,
      presence
    });
  }

  private onDndStateChanged(userId: string, dndState: IDNDStatus) {
    this.teamDndState[userId] = dndState;
    this.updateDndTimerForUser(userId);
  }

  private updateDndTimers() {
    const userIds = Object.keys(this.teamDndState);
    userIds.forEach(userId => {
      this.updateDndTimerForUser(userId);
    });
  }

  private updateDndTimerForUser(userId: string) {
    const dndState = this.teamDndState[userId];
    const currentTime = +new Date() / 1000.0;
    const { next_dnd_end_ts: dndEnd, next_dnd_start_ts: dndStart } = dndState;

    if (currentTime < dndStart) {
      // Impending start event, so we will define a start timer
      const delay = (dndStart - currentTime) * 1000;
      const timer = setTimeout(() => {
        // If user is available, change to dnd
        const presence = this.manager.getUserPresence(userId);

        if (presence === UserPresence.available) {
          this.updateUserPresence(userId, UserPresence.doNotDisturb);
        }
      }, delay);

      this.dndTimers.push(timer);
    }

    if (currentTime < dndEnd) {
      // Impending end event, so define a start timer
      const delay = (dndEnd - currentTime) * 1000;
      const timer = setTimeout(() => {
        // If user is dnd, change to avaiable
        const presence = this.manager.getUserPresence(userId);

        if (presence === UserPresence.doNotDisturb) {
          this.updateUserPresence(userId, UserPresence.available);
        }
      }, delay);

      this.dndTimers.push(timer);
    }
  }

  public fetchUserInfo(userId: string): Promise<User | undefined> {
    if (userId.startsWith("B")) {
      return this.client.getBotInfo(userId);
    } else {
      return this.client.getUserInfo(userId);
    }
  }

  public loadChannelHistory(channelId: string): Promise<ChannelMessages> {
    return this.client.getConversationHistory(channelId);
  }

  public getUserPreferences(): Promise<UserPreferences | undefined> {
    return this.client.getUserPrefs();
  }

  public markChannel(
    channel: Channel,
    timestamp: string
  ): Promise<Channel | undefined> {
    return this.client.markChannel(channel, timestamp);
  }

  public fetchThreadReplies(
    channelId: string,
    timestamp: string
  ): Promise<Message | undefined> {
    return this.client.getReplies(channelId, timestamp);
  }

  public fetchChannelInfo(channel: Channel): Promise<Channel | undefined> {
    return this.client.getChannelInfo(channel);
  }

  public sendThreadReply(
    text: string,
    currentUserId: string,
    channelId: string,
    parentTimestamp: string
  ) {
    const cleanText = stripLinkSymbols(text);
    return this.client.sendMessage(channelId, cleanText, parentTimestamp);
  }

  public async sendMessage(
    text: string,
    currentUserId: string,
    channelId: string
  ) {
    const cleanText = stripLinkSymbols(text);

    try {
      const result = await this.messenger.sendMessage(channelId, cleanText);

      // TODO: this is not the correct timestamp to attach, since the
      // API might get delayed, because of network issues
      let newMessages: ChannelMessages = {};
      newMessages[result.ts] = {
        userId: currentUserId,
        timestamp: result.ts,
        text,
        content: undefined,
        reactions: [],
        replies: {}
      };

      vscode.commands.executeCommand(SelfCommands.UPDATE_MESSAGES, {
        channelId,
        messages: newMessages
      });
    } catch (error) {
      return console.error(error);
    }
  }

  public async updateSelfPresence(
    presence: UserPresence,
    durationInMinutes: number
  ): Promise<UserPresence | undefined> {
    let response;
    const currentPresence = this.manager.getCurrentUserPresence();

    switch (presence) {
      case UserPresence.doNotDisturb:
        response = await this.client.setUserSnooze(durationInMinutes);
        break;
      case UserPresence.available:
        if (currentPresence === UserPresence.doNotDisturb) {
          // client.endUserDnd() can handle both situations -- when user is on
          // snooze, and when user is on a scheduled dnd
          response = await this.client.endUserDnd();
        } else {
          response = await this.client.setUserPresence("auto");
        }

        break;
      case UserPresence.invisible:
        response = await this.client.setUserPresence("away");
        break;
      default:
        throw new Error(`unsupported presence type`);
    }

    return !!response ? presence : undefined;
  }

  public destroy(): Promise<void> {
    if (!!this.messenger) {
      this.messenger.disconnect();
    }

    this.dndTimers.forEach(timer => {
      clearTimeout(timer);
    });

    return Promise.resolve();
  }
}<|MERGE_RESOLUTION|>--- conflicted
+++ resolved
@@ -26,21 +26,7 @@
   private teamDndState: IDNDStatusForUser = {};
   private dndTimers: NodeJS.Timer[] = [];
 
-<<<<<<< HEAD
-  async getToken(currentTeamId: string): Promise<string> {
-    this.token = await ConfigHelper.getToken("slack", currentTeamId);
-
-    if (!this.token) {
-      this.token = await ConfigHelper.getToken("slack");
-
-      // Migration for 0.7.4: the token might be inside `slack`
-      await ConfigHelper.setToken(this.token, "slack", currentTeamId);
-      await ConfigHelper.clearToken("slack");
-    }
-
-=======
   constructor(private token: string, private manager: IManager) {
->>>>>>> d72ce9a9
     this.client = new SlackAPIClient(this.token);
     this.messenger = new SlackMessenger(
       this.token,
@@ -51,7 +37,18 @@
     );
   }
 
-<<<<<<< HEAD
+  async getToken(currentTeamId: string): Promise<string> {
+    this.token = await ConfigHelper.getToken("slack", currentTeamId);
+
+    if (!this.token) {
+      this.token = await ConfigHelper.getToken("slack");
+
+      // Migration for 0.7.4: the token might be inside `slack`
+      await ConfigHelper.setToken(this.token, "slack", currentTeamId);
+      await ConfigHelper.clearToken("slack");
+    }
+  }
+
   async signout(userInfo: CurrentUser): Promise<void> {
     const teamIds = userInfo.teams.map(({ id }) => id);
     const promises = teamIds.map(teamId =>
@@ -60,10 +57,7 @@
     await Promise.all(promises);
   }
 
-  validateToken(token: string): Promise<CurrentUser> {
-=======
-  public validateToken(): Promise<CurrentUser | undefined> {
->>>>>>> d72ce9a9
+  public validateToken(token: string): Promise<CurrentUser | undefined> {
     // This is creating a new client, since getToken from keychain
     // is not called before validation
     return this.client.authTest();
