import * as semver from "semver";
import * as vscode from "vscode";
import { DiscordChatProvider } from "../discord";
import Logger from "../logger";
import { SlackChatProvider } from "../slack";
import { Store } from "../store";
import {
  Channel,
  ChannelLabel,
  ChannelMessages,
  ChannelMessagesWithUndefined,
  ChannelType,
  CurrentUser,
  IChatProvider,
  IManager,
  MessageReplies,
  MessageReply,
  Messages,
  Providers,
  Team,
  User,
  UserPreferences,
  Users
} from "../types";
import {
  difference,
  getExtensionVersion,
  hasVslsExtension,
  isSuperset,
  setVsContext
} from "../utils";
import { VslsChatProvider } from "../vsls";
import { VSLS_CHAT_CHANNEL } from "../vsls/utils";
<<<<<<< HEAD
import { ViewsManager } from "./views";
import { VslsContactProvider } from "./vslsContactProvider";
=======
import ConfigHelper from "../config";
>>>>>>> 0ef5074f

export default class Manager implements IManager, vscode.Disposable {
  token: string | undefined;
  currentUserPrefs: UserPreferences = {};
  channelsFetchedAt: Date | undefined;
  usersFetchedAt: Date | undefined;
  messages: Messages = {};
<<<<<<< HEAD
  chatProvider: IChatProvider;
  viewsManager: ViewsManager;
  vslsContactProvider: VslsContactProvider | undefined;
=======
  chatProvider: IChatProvider | undefined;
  viewsManager: ViewsManager | undefined;
>>>>>>> 0ef5074f

  constructor(public store: Store) {
    const existingVersion = this.store.existingVersion;
    const currentVersion = getExtensionVersion();

    if (!!currentVersion && existingVersion !== currentVersion) {
      // There has been an upgrade. Apply data migrations if required.
      Logger.log(`Extension updated to ${currentVersion}`);

      if (!!existingVersion) {
        if (semver.lt(existingVersion, "0.6.0")) {
          Logger.log("Migration for 0.6.0: add slack as default provider");
          const { currentUserInfo } = this.store;

          if (!!currentUserInfo) {
            const userInfo = { ...currentUserInfo, provider: Providers.slack };
            this.store.updateCurrentUser(userInfo);
          }
        }
      }

      this.store.updateExtensionVersion(currentVersion);
    }
  }

  getSelectedProvider(): string | undefined {
    // First check if we have a saved user profile
    // Else return default (vsls, if extension exists)
    const { currentUserInfo } = this.store;

    if (!!currentUserInfo) {
      return currentUserInfo.provider;
    }

    const hasVsls = hasVslsExtension();

    if (hasVsls) {
      return Providers.vsls;
    }
  }

  getChatProvider(token: string, provider: string): IChatProvider {
    switch (provider) {
      case "discord":
        return new DiscordChatProvider(token, this);
      case "slack":
        return new SlackChatProvider(token);
      case "vsls":
        return new VslsChatProvider();
      default:
        throw new Error(`unsupport chat provider: ${provider}`);
    }
  }

  async validateToken(provider: string, token: string) {
    const chatProvider = this.getChatProvider(token, provider);
    const currentUser = await chatProvider.validateToken();
    return currentUser;
  }

  initializeToken = async (selectedProvider?: string) => {
    if (!selectedProvider) {
      selectedProvider = this.getSelectedProvider();
    }

    if (!!this.viewsManager) {
      this.viewsManager.dispose();
    }

    this.viewsManager = new ViewsManager(selectedProvider, this as IManager);

    if (!!selectedProvider) {
      const token = await ConfigHelper.getToken(selectedProvider);

      if (!!token) {
        this.chatProvider = this.getChatProvider(token, selectedProvider);
        this.token = token;

        const TREE_VIEW_PROVIDERS = ["slack", "discord"];
        TREE_VIEW_PROVIDERS.forEach(provider => {
          setVsContext(`chat:${provider}`, provider === selectedProvider);
        });
      }
    }
  };

  initializeProvider = async (): Promise<any> => {
    const isConnected = !!this.chatProvider
      ? this.chatProvider.isConnected()
      : false;
    const isAuthenticated = this.isAuthenticated();
    let currentUser = this.store.currentUserInfo;
    const provider = this.getSelectedProvider();

    if (!(isConnected && isAuthenticated)) {
      if (!!this.chatProvider) {
        currentUser = await this.chatProvider.connect();
        this.store.updateCurrentUser(currentUser);
      }
    }

    if (provider === "vsls") {
      this.store.updateLastChannelId(VSLS_CHAT_CHANNEL.id);
    } else {
      // We can setup the vsls contact provider to
      // integrate non-vsls chat provider with vsls.

      if (hasVslsExtension()) {
        // Can we have a more appropriate condition here?
        this.vslsContactProvider = new VslsContactProvider(provider, this);
        await this.vslsContactProvider.register();
      }
    }

    return currentUser;
  };

  clearAll() {
    this.store.updateCurrentUser(undefined);
    this.clearOldWorkspace();
  }

  clearOldWorkspace() {
    // This clears workspace info, does not clear current user
    this.store.updateLastChannelId(undefined);
    this.store.updateChannels([]);
    this.store.updateUsers({});
    this.usersFetchedAt = undefined;
    this.channelsFetchedAt = undefined;
    this.messages = {};
    this.token = undefined;

    if (!!this.chatProvider) {
      this.chatProvider.destroy();
    }
  }

  updateAllUI() {
    if (!!this.viewsManager) {
      this.viewsManager.updateStatusItem();
      this.viewsManager.updateTreeViews();
      this.viewsManager.updateWebview();
    }
  }

  dispose() {
    if (!!this.viewsManager) {
      this.viewsManager.dispose();
    }
  }

  isAuthenticated() {
    const { currentUserInfo } = this.store;
    return !!currentUserInfo && !!currentUserInfo.id;
  }

  getChannel(channelId: string | undefined): Channel | undefined {
    if (!!channelId) {
      return this.store.channels.find(channel => channel.id === channelId);
    }
  }

  isChannelMuted(channelId: string): boolean {
    const { mutedChannels } = this.currentUserPrefs;
    return !!mutedChannels && mutedChannels.indexOf(channelId) >= 0;
  }

  getChannelLabels(): ChannelLabel[] {
    const { users, channels } = this.store;
    return channels.map(channel => {
      const unread = this.getUnreadCount(channel);
      const { name, type, id } = channel;
      const isMuted = this.isChannelMuted(id);
      let isOnline = false;

      if (type === ChannelType.im) {
        const relatedUserId = Object.keys(users).find(value => {
          const user = users[value];
          const { name: username } = user;
          // Same issue as getIMChannel(), so we handle both
          return `@${username}` === name || username === name;
        });

        if (!!relatedUserId) {
          const relatedUser = users[relatedUserId];
          isOnline = relatedUser.isOnline;
        }
      }

      let label;

      if (unread > 0) {
        label = `${name} ${unread > 0 ? `(${unread} new)` : ""}`;
      } else if (isMuted) {
        label = `${name} (muted)`;
      } else {
        label = `${name}`;
      }

      return {
        channel,
        unread,
        label,
        isOnline
      };
    });
  }

  getIMChannel(user: User): Channel | undefined {
    // DM channels look like `name`
    const { name } = user;
    const { channels } = this.store;
    return channels.find(channel => channel.name === name);
  }

  async createIMChannel(user: User): Promise<Channel | undefined> {
    const channel = await (this.chatProvider as IChatProvider).createIMChannel(
      user
    );

    if (!!channel) {
      this.updateChannel(channel);
      return channel;
    }
  }

  getUnreadCount(channel: Channel): number {
    const { id, readTimestamp, unreadCount } = channel;

    if (this.isChannelMuted(id)) {
      // This channel is muted, so return 0
      return 0;
    }

    const { currentUserInfo } = this.store;

    if (!currentUserInfo) {
      // Can be undefined during async update on vsls chat
      return 0;
    }

    const messages = id in this.messages ? this.messages[id] : {};

    const unreadMessages = Object.keys(messages).filter(ts => {
      const isDifferentUser = messages[ts].userId !== currentUserInfo.id;
      const isNewTimestamp = !!readTimestamp ? +ts > +readTimestamp : false;
      return isDifferentUser && isNewTimestamp;
    });

    return unreadCount ? unreadCount : unreadMessages.length;
  }

  getCurrentWorkspaceName = () => {
    const { currentUserInfo } = this.store;

    if (!!currentUserInfo) {
      const { teams, currentTeamId } = currentUserInfo;

      if (!!currentTeamId) {
        const team = teams.find(team => team.id === currentTeamId);
        return !!team ? team.name : undefined;
      }
    }
  };

  updateUserPresence = (userId: string, isOnline: boolean) => {
    const { users } = this.store;

    if (userId in users) {
      const existingIsOnline = users[userId].isOnline;
      this.store.users[userId] = {
        ...users[userId],
        isOnline
      };

      if (isOnline !== existingIsOnline && !!this.viewsManager) {
        this.viewsManager.updateTreeViews();
      }

      if (!!this.vslsContactProvider) {
        this.vslsContactProvider.notifyPresenceChanged(
          this.store.users[userId]
        );
      }
    }
  };

  updateUsersFetchedAt = () => {
    this.usersFetchedAt = new Date();
  };

  updateChannelsFetchedAt = () => {
    this.channelsFetchedAt = new Date();
  };

  updateChannel = (newChannel: Channel) => {
    // Adds/updates channel in this.channels
    let found = false;
    const { channels } = this.store;
    let updatedChannels = channels.map(channel => {
      const { id } = channel;

      if (id === newChannel.id) {
        found = true;
        return {
          ...channel,
          ...newChannel
        };
      } else {
        return channel;
      }
    });

    if (!found) {
      updatedChannels = [...updatedChannels, newChannel];
    }

    this.store.updateChannels(updatedChannels);

    if (!!this.viewsManager) {
      this.viewsManager.updateTreeViews();
    }
  };

  fetchUsers = async (): Promise<Users> => {
    const users = await (this.chatProvider as IChatProvider).fetchUsers();
    let usersWithPresence: Users = {};
    const { users: existingUsers } = this.store;

    Object.keys(users).forEach(userId => {
      // This handles two different chat providers:
      // In slack, we will get isOnline as undefined, because this API
      //    does not know about user presence
      // In discord, we will get true/false
      const existingUser =
        userId in existingUsers ? existingUsers[userId] : null;
      const newUser = users[userId];
      let calculatedIsOnline: boolean;

      if (newUser.isOnline !== undefined) {
        calculatedIsOnline = newUser.isOnline;
      } else {
        calculatedIsOnline = !!existingUser ? existingUser.isOnline : false;
      }

      usersWithPresence[userId] = {
        ...users[userId],
        isOnline: calculatedIsOnline
      };
    });

    this.store.updateUsers(usersWithPresence);

    if (!!this.vslsContactProvider) {
      const { currentUserInfo } = this.store;
      const userId = currentUserInfo.id;
      const currentUser = usersWithPresence[userId];
      // TODO: can we move the self contact notification
      // to the intiailize provider method?
      this.vslsContactProvider.notifySelfContact(currentUser);
      this.vslsContactProvider.notifyAvailableUsers(userId, usersWithPresence);
    }

    this.updateUsersFetchedAt();
    return usersWithPresence;
  };

  fetchUnreadCounts = async (channels: Channel[]) => {
    // We have to fetch twice here because Slack does not return the
    // historical unread counts for channels in the list API.
    const promises = channels.map(async channel => {
      const newChannel = await (this
        .chatProvider as IChatProvider).fetchChannelInfo(channel);

      if (!!newChannel && newChannel.unreadCount !== channel.unreadCount) {
        return this.updateChannel(newChannel);
      }
    });

    await Promise.all(promises);

    if (!!this.viewsManager) {
      this.viewsManager.updateStatusItem();
    }
  };

  fetchChannels = async (): Promise<Channel[]> => {
    const { users } = this.store;
    const channels = await (this.chatProvider as IChatProvider).fetchChannels(
      users
    );
    await this.store.updateChannels(channels);
    this.updateChannelsFetchedAt();

    if (!!this.viewsManager) {
      this.viewsManager.updateTreeViews();
    }

    this.fetchUnreadCounts(channels);
    return channels;
  };

  shouldFetchNew = (lastFetchedAt: Date | undefined): boolean => {
    if (!lastFetchedAt) {
      return true;
    }

    const now = new Date();
    const difference = now.valueOf() - lastFetchedAt.valueOf();
    const FETCH_THRESHOLD = 15 * 60 * 1000; // 15-mins
    return difference > FETCH_THRESHOLD;
  };

  initializeUsersState(): Promise<Users> {
    function isNotEmpty(obj: any) {
      return Object.keys(obj).length !== 0;
    }

    const { users } = this.store;
    return isNotEmpty(users)
      ? new Promise(resolve => {
          if (this.shouldFetchNew(this.usersFetchedAt)) {
            this.fetchUsers(); // async update
          }
          resolve(users);
        })
      : this.fetchUsers();
  }

  initializeChannelsState(): Promise<Channel[]> {
    // This assumes that users are available
    const { channels } = this.store;
    return !!channels
      ? new Promise(resolve => {
          if (this.shouldFetchNew(this.channelsFetchedAt)) {
            this.fetchChannels(); // async update
          }

          resolve(channels);
        })
      : this.fetchChannels();
  }

  updateCurrentWorkspace = (
    team: Team,
    existingUserInfo: CurrentUser
  ): Thenable<void> => {
    const newCurrentUser: CurrentUser = {
      ...existingUserInfo,
      currentTeamId: team.id
    };
    return this.store.updateCurrentUser(newCurrentUser);
  };

  updateMessages = (
    channelId: string,
    messages: ChannelMessagesWithUndefined
  ) => {
    const existingMessages =
      channelId in this.messages ? this.messages[channelId] : {};
    const deletedTimestamps = Object.keys(messages).filter(
      ts => typeof messages[ts] === "undefined"
    );

    const newMessages: ChannelMessages = {};
    Object.keys(existingMessages).forEach(ts => {
      const isDeleted = deletedTimestamps.indexOf(ts) >= 0;
      if (!isDeleted) {
        newMessages[ts] = existingMessages[ts];
      }
    });
    Object.keys(messages).forEach(ts => {
      const message = messages[ts];
      if (!!message) {
        newMessages[ts] = message;
      }
    });
    this.messages[channelId] = newMessages;

    // Remove undefined, after message deleted
    Object.keys(this.messages[channelId]).forEach(key => {
      if (typeof this.messages[channelId][key] === "undefined") {
        delete this.messages[channelId][key];
      }
    });

    // Check if we have all users. Since there is no `bots.list` Slack API
    // method, it is possible that a bot user is not in our store
    const { users } = this.store;
    const knownUserIds = new Set(Object.keys(users));
    const channelMessages = this.messages[channelId];
    const entries = Object.entries(channelMessages);
    const userIds = new Set(entries.map(([_, message]) => message.userId));

    if (!isSuperset(knownUserIds, userIds)) {
      this.fillUpUsers(difference(userIds, knownUserIds));
    }

    this.updateAllUI();
  };

  async fillUpUsers(missingIds: Set<any>): Promise<void> {
    // missingIds are user/bot ids that we don't have in the store. We will
    // fetch their details, and then update the UI.
    const { users } = this.store;
    const usersCopy = { ...users };
    let ids = Array.from(missingIds);

    await Promise.all(
      ids.map(async userId => {
        let user = await (this.chatProvider as IChatProvider).fetchUserInfo(
          userId
        );

        if (!!user) {
          const { id } = user;
          usersCopy[id] = user;
        }
      })
    );

    this.store.updateUsers(usersCopy);

    if (!!this.viewsManager) {
      return this.viewsManager.updateWebview();
    }
  }

  async loadChannelHistory(channelId: string): Promise<void> {
    try {
      const messages = await (this
        .chatProvider as IChatProvider).loadChannelHistory(channelId);
      return this.updateMessages(channelId, messages);
    } catch (error) {
      return console.error(error);
    }
  }

  async updateUserPrefs() {
    const response = await (this
      .chatProvider as IChatProvider).getUserPreferences();

    if (!!response) {
      // We could also save the muted channels to local storage
      this.currentUserPrefs = response;

      if (!!this.viewsManager) {
        this.viewsManager.updateStatusItem();
      }
    }
  }

  getLastTimestamp(): string | undefined {
    const { lastChannelId: channelId } = this.store;
    const channelMessages =
      !!channelId && channelId in this.messages ? this.messages[channelId] : {};
    const timestamps = Object.keys(channelMessages).map(tsString => +tsString);

    if (timestamps.length > 0) {
      return Math.max(...timestamps).toString();
    }
  }

  async updateReadMarker(): Promise<void> {
    const channelId = this.store.lastChannelId;
    const channel = this.getChannel(channelId);
    const lastTs = this.getLastTimestamp();

    if (channel && lastTs) {
      const { readTimestamp } = channel;
      const hasNewerMsgs = !!readTimestamp ? +readTimestamp < +lastTs : true;

      if (hasNewerMsgs) {
        const incremented = (+lastTs + 1).toString(); // Slack API workaround
        const updatedChannel = await (this
          .chatProvider as IChatProvider).markChannel(channel, incremented);

        if (!!updatedChannel) {
          this.updateChannel(updatedChannel);
          this.updateAllUI();
        }
      }
    }
  }

  sendMessage = (
    text: string,
    channelId: string,
    parentTimestamp: string | undefined
  ): Promise<void> => {
    const { currentUserInfo } = this.store;

    if (!!currentUserInfo) {
      if (!!parentTimestamp) {
        // This is a thread reply
        return (this.chatProvider as IChatProvider).sendThreadReply(
          text,
          currentUserInfo.id,
          channelId,
          parentTimestamp
        );
      } else {
        // THis is a normal message
        return (this.chatProvider as IChatProvider).sendMessage(
          text,
          currentUserInfo.id,
          channelId
        );
      }
    }

    return Promise.resolve();
  };

  addReaction(
    channelId: string,
    msgTimestamp: string,
    userId: string,
    reactionName: string
  ) {
    if (channelId in this.messages) {
      const channelMessages = this.messages[channelId];

      if (msgTimestamp in channelMessages) {
        const message = channelMessages[msgTimestamp];
        let { reactions } = message;
        const existing = reactions.find(r => r.name === reactionName);

        if (existing) {
          reactions = reactions.map(r => {
            if (r.name === reactionName) {
              return {
                ...existing,
                count: existing.count + 1,
                userIds: [...existing.userIds, userId]
              };
            } else {
              return { ...r };
            }
          });
        } else {
          reactions = [
            ...reactions,
            { name: reactionName, userIds: [userId], count: 1 }
          ];
        }

        const newMessage = {
          ...message,
          reactions
        };
        const newMessages: ChannelMessages = {};
        newMessages[msgTimestamp] = newMessage;
        this.updateMessages(channelId, newMessages);
      }
    }
  }

  removeReaction(
    channelId: string,
    msgTimestamp: string,
    userId: string,
    reactionName: string
  ) {
    if (channelId in this.messages) {
      const channelMessages = this.messages[channelId];

      if (msgTimestamp in channelMessages) {
        const message = channelMessages[msgTimestamp];
        let { reactions } = message;
        reactions = reactions
          .map(r => {
            if (r.name === reactionName) {
              return {
                ...r,
                count: r.count - 1,
                userIds: r.userIds.filter(u => u !== userId)
              };
            } else {
              return { ...r };
            }
          })
          .filter(r => r.count > 0);

        const newMessage = {
          ...message,
          reactions
        };
        const newMessages: ChannelMessages = {};
        newMessages[msgTimestamp] = newMessage;
        this.updateMessages(channelId, newMessages);
      }
    }
  }

  async fetchThreadReplies(parentTimestamp: string) {
    const currentChannelId = this.store.lastChannelId;

    if (!!currentChannelId) {
      const message = await (this
        .chatProvider as IChatProvider).fetchThreadReplies(
        currentChannelId,
        parentTimestamp
      );

      if (!!message) {
        let messages: ChannelMessages = {};
        messages[parentTimestamp] = message;
        this.updateMessages(currentChannelId, messages);
      }
    }
  }

  updateMessageReply(
    parentTimestamp: string,
    channelId: string,
    reply: MessageReply
  ) {
    // We need to have the message in our store, else we
    // ignore this reply
    const messages = channelId in this.messages ? this.messages[channelId] : {};
    const message =
      parentTimestamp in messages ? messages[parentTimestamp] : undefined;

    if (!!message) {
      let newMessages: ChannelMessages = {};
      const replyTs = reply.timestamp;
      let replies: MessageReplies = { ...message.replies };
      replies[replyTs] = { ...reply };
      newMessages[parentTimestamp] = {
        ...message,
        replies
      };
      this.updateMessages(channelId, newMessages);
    }
  }
}<|MERGE_RESOLUTION|>--- conflicted
+++ resolved
@@ -31,12 +31,9 @@
 } from "../utils";
 import { VslsChatProvider } from "../vsls";
 import { VSLS_CHAT_CHANNEL } from "../vsls/utils";
-<<<<<<< HEAD
 import { ViewsManager } from "./views";
 import { VslsContactProvider } from "./vslsContactProvider";
-=======
 import ConfigHelper from "../config";
->>>>>>> 0ef5074f
 
 export default class Manager implements IManager, vscode.Disposable {
   token: string | undefined;
@@ -44,14 +41,9 @@
   channelsFetchedAt: Date | undefined;
   usersFetchedAt: Date | undefined;
   messages: Messages = {};
-<<<<<<< HEAD
-  chatProvider: IChatProvider;
-  viewsManager: ViewsManager;
-  vslsContactProvider: VslsContactProvider | undefined;
-=======
   chatProvider: IChatProvider | undefined;
   viewsManager: ViewsManager | undefined;
->>>>>>> 0ef5074f
+  vslsContactProvider: VslsContactProvider | undefined;
 
   constructor(public store: Store) {
     const existingVersion = this.store.existingVersion;
