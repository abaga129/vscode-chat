export interface IChatProvider {
  getToken: () => Promise<string>;
  fetchUsers: () => Promise<Users>;
  fetchUserInfo: (userId: string) => Promise<User>;
  fetchChannels: (users: Users) => Promise<Channel[]>;
  fetchChannelInfo: (channel: Channel) => Promise<Channel>;
  loadChannelHistory: (channelId: string) => Promise<ChannelMessages>;
  getUserPrefs: () => Promise<UserPreferences>;
  markChannel: (channel: Channel, ts: string) => Promise<Channel>;
  fetchThreadReplies: (channelId: string, ts: string) => Promise<Message>;
  sendMessage: (
    text: string,
    currentUserId: string,
    channelId: string
  ) => Promise<void>;
  sendThreadReply: (
    text: string,
    currentUserId: string,
    channelId: string,
    parentTimestamp: string
  ) => Promise<void>;
  connect: () => Promise<CurrentUser>;
  isConnected: () => boolean;
  subscribePresence: (users: Users) => void;
  createIMChannel: (user: User) => Promise<Channel>;
  destroy: () => Promise<void>;
  // validateToken: (token: string) => Promise<boolean>;
}

export interface User {
  id: string;
  name: string;
  fullName: string;
  imageUrl: string;
  smallImageUrl: string;
  isOnline: boolean;
  isBot?: boolean;
  roleName?: string;
}

export interface UserPreferences {
  mutedChannels?: string[];
}

export interface CurrentUser {
  id: string;
  name: string;
  token: string;
  // TODO: migrate existing data
  // teamId: string;
  // teamName: string;
  teams: Team[];
  currentTeamId: string;
  provider: "slack" | "discord";
}

export interface Team {
  // Team represents workspace for Slack, guild for Discord
  id: string;
  name: string;
}

export interface Users {
  [id: string]: User;
}

interface MessageAttachment {
  name: string;
  permalink: string;
}

export interface MessageContent {
  author: string;
  authorIcon?: string;
  pretext: string;
  title: string;
  titleLink: string;
  text: string;
  textHTML?: string;
  footer: string;
  footerHTML?: string;
  borderColor?: string;
}

interface MessageReaction {
  name: string;
  count: number;
  userIds: string[];
}

export interface MessageReply {
  userId: string;
  timestamp: string;
  text?: string;
  attachment?: MessageAttachment;
  textHTML?: string;
}

export interface MessageReplies {
  [timestamp: string]: MessageReply;
}

export interface Message {
  timestamp: string;
  userId: string;
  text: string;
  textHTML?: string;
  isEdited?: Boolean;
  attachment?: MessageAttachment;
  content: MessageContent;
  reactions: MessageReaction[];
<<<<<<< HEAD
  replies: MessageReply[];
=======
  replies: MessageReplies;
  // TODO - add
  // subscribed (for threads)
>>>>>>> 6a287e5a
}

export interface ChannelMessages {
  [timestamp: string]: Message;
}

export interface Messages {
  [channelId: string]: ChannelMessages;
}

export enum ChannelType {
  channel = "channel",
  group = "group",
  im = "im"
}

export interface Channel {
  id: string;
  name: string;
  type: ChannelType;
  readTimestamp: string;
  unreadCount: number;
  categoryName?: string; // for Discord
}

export interface ChannelLabel {
  channel: Channel;
  unread: number;
  label: string;
  isOnline: boolean;
}

enum MessageType {
  text = "text",
  thread_reply = "thread_reply",
  command = "command",
  link = "link",
  internal = "internal"
}

export interface ExtensionMessage {
  type: MessageType;
  text: string;
}

export interface UIMessage {
  messages: ChannelMessages;
  users: Users;
  channel: Channel;
  currentUser: CurrentUser;
  statusText: string;
}

export interface UIMessageDateGroup {
  groups: UIMessageGroup[];
  date: string;
}

export interface UIMessageGroup {
  messages: Message[];
  userId: string;
  user: User;
  minTimestamp: string;
  key: string;
}

export interface IStore {
  token: string;
  installationId: string;
  lastChannelId: string;
  channels: Channel[];
  currentUserInfo: CurrentUser;
  users: Users;
  messages: Messages;
  isAuthenticated: () => boolean;
  getSelectedProvider: () => string;
  getChannel: (channelId: string) => Channel | undefined;
  getIMChannel: (user: User) => Channel | undefined;
  getChannelLabels: () => any;
  updateMessages: (channelId: string, newMessages: ChannelMessages) => void;
  loadChannelHistory: (channelId: string) => Promise<void>;
  updateReadMarker: () => void;
  updateUserPresence: (userId: string, isOnline: boolean) => void;
  addReaction: (
    channelId: string,
    msgTimestamp: string,
    userId: string,
    reactionName: string
  ) => void;
  removeReaction: (
    channelId: string,
    msgTimestamp: string,
    userId: string,
    reactionName: string
  ) => void;
}

export interface ChatArgs {
  channel: Channel;
  user: User;
  source: EventSource;
}

export enum EventSource {
  status = "status_item",
  command = "command_palette",
  activity = "activity_bar",
  info = "info_message",
  slash = "slash_command"
}

export enum EventType {
  extensionInstalled = "extension_installed",
  viewOpened = "webview_opened",
  messageSent = "message_sent",
  vslsShared = "vsls_shared",
  tokenConfigured = "token_configured",
  channelChanged = "channel_changed",
  authStarted = "auth_started"
}

export interface EventProperties {
  source: EventSource | undefined;
  channel_type: ChannelType | undefined;
}

export interface TelemetryEvent {
  type: EventType;
  time: Date;
  properties: EventProperties;
}<|MERGE_RESOLUTION|>--- conflicted
+++ resolved
@@ -1,5 +1,6 @@
 export interface IChatProvider {
   getToken: () => Promise<string>;
+  getAuthTest: () => Promise<string>;
   fetchUsers: () => Promise<Users>;
   fetchUserInfo: (userId: string) => Promise<User>;
   fetchChannels: (users: Users) => Promise<Channel[]>;
@@ -109,13 +110,9 @@
   attachment?: MessageAttachment;
   content: MessageContent;
   reactions: MessageReaction[];
-<<<<<<< HEAD
-  replies: MessageReply[];
-=======
   replies: MessageReplies;
   // TODO - add
   // subscribed (for threads)
->>>>>>> 6a287e5a
 }
 
 export interface ChannelMessages {
