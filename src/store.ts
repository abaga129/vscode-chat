import * as vscode from "vscode";
import * as semver from "semver";
import {
  Channel,
  CurrentUser,
  ChannelMessages,
  Messages,
  Users,
  IStore,
  User,
  Team,
  ChannelType,
  ChannelLabel,
  UserPreferences,
  IChatProvider,
  MessageReply,
  MessageReplies
} from "./interfaces";
import StatusItem from "./status";
import Logger from "./logger";
import { getExtensionVersion, uuidv4, isSuperset, difference } from "./utils";
import { DiscordChatProvider } from "./discord";
import { SlackChatProvider } from "./slack";
import {
  UnreadsTreeProvider,
  ChannelTreeProvider,
  GroupTreeProvider,
  IMsTreeProvider,
  OnlineUsersTreeProvider
} from "./tree";
<<<<<<< HEAD
import { OnboardingTreeProvider } from "./onboarding";
import { SelfCommands } from "./constants";
=======
import SlackAPIClient from "./slack/client";
>>>>>>> 6a287e5a

const stateKeys = {
  EXTENSION_VERSION: "extensionVersion",
  INSTALLATION_ID: "installationId",
  LAST_CHANNEL_ID: "lastChannelId",
  CHANNELS: "channels",
  USER_INFO: "userInfo",
  USERS: "users"
};

// Large discord communities like Reactiflux are not getting saved
// due to quota limits of context.globalState
const STORAGE_SIZE_LIMIT = 100;

export default class Store implements IStore, vscode.Disposable {
  token: string;
  installationId: string;
  lastChannelId: string;
  channels: Channel[] = [];
  channelsFetchedAt: Date;
  currentUserInfo: CurrentUser;
  currentUserPrefs: UserPreferences = {};
  users: Users = {};
  usersFetchedAt: Date;
  messages: Messages = {};
  statusItem: StatusItem;

  unreadsTreeProvider: UnreadsTreeProvider;
  channelsTreeProvider: ChannelTreeProvider;
  imsTreeProvider: IMsTreeProvider;
  groupsTreeProvider: GroupTreeProvider;
  usersTreeProvider: OnlineUsersTreeProvider;
  onboardingTreeProvider: OnboardingTreeProvider;

  chatProvider: IChatProvider;

  constructor(private context: vscode.ExtensionContext) {
    const { globalState } = context;
    this.channels = globalState.get(stateKeys.CHANNELS);
    this.currentUserInfo = globalState.get(stateKeys.USER_INFO);
    this.users = globalState.get(stateKeys.USERS);
    this.lastChannelId = globalState.get(stateKeys.LAST_CHANNEL_ID);
    this.installationId = globalState.get(stateKeys.INSTALLATION_ID);

    this.statusItem = new StatusItem();

    const existingVersion: string = globalState.get(
      stateKeys.EXTENSION_VERSION
    );
    const currentVersion = getExtensionVersion();

    if (existingVersion !== currentVersion) {
      // There has been an upgrade. Apply data migrations if required.
      Logger.log(`Extension updated to ${currentVersion}`);

      // if (!existingVersion && semver.gte(currentVersion, "0.5.6")) {
      //   Logger.log("Migrating for 0.5.6: user names were changed");
      //   this.updateChannels([]);
      //   this.updateUsers({});
      //   this.usersFetchedAt = null;
      //   this.channelsFetchedAt = null;
      // }

      if (semver.lt(existingVersion, "0.6.0")) {
        Logger.log("Migration for 0.6.0: add slack as default provider");

        if (!!this.currentUserInfo) {
          this.currentUserInfo.provider = "slack";
        }
      }

      globalState.update(stateKeys.EXTENSION_VERSION, currentVersion);
      const newstate = globalState.get(stateKeys.EXTENSION_VERSION);
      Logger.log(`Updated state to new version: ${newstate}`);
    }
  }

  getSelectedProvider() {
    return !!this.currentUserInfo ? this.currentUserInfo.provider : undefined;
  }

  initializeToken = async (selectedProvider?: string) => {
    if (!selectedProvider) {
      selectedProvider = this.getSelectedProvider();
    }

    const ALL_PROVIDERS = ["slack", "discord"];

    switch (selectedProvider) {
      case "discord":
        this.chatProvider = new DiscordChatProvider(this);
        break;
      case "slack":
        this.chatProvider = new SlackChatProvider();
        break;
    }

    if (!!selectedProvider) {
      this.usersTreeProvider = new OnlineUsersTreeProvider(selectedProvider);
      this.unreadsTreeProvider = new UnreadsTreeProvider(selectedProvider);
      this.channelsTreeProvider = new ChannelTreeProvider(selectedProvider);
      this.groupsTreeProvider = new GroupTreeProvider(selectedProvider);
      this.imsTreeProvider = new IMsTreeProvider(selectedProvider);

      if (!!this.onboardingTreeProvider) {
        this.onboardingTreeProvider.dispose();
      }

      const token = await this.chatProvider.getToken();
      this.token = token;
    } else {
      this.onboardingTreeProvider = new OnboardingTreeProvider();
    }

    ALL_PROVIDERS.forEach(provider => {
      vscode.commands.executeCommand(
        "setContext",
        `chat:${provider}`,
        provider === selectedProvider
      );
    });
  };

  initializeProvider = async (): Promise<any> => {
    const isConnected = this.chatProvider.isConnected();
    const isAuthenticated = this.isAuthenticated();
    let currentUser = this.currentUserInfo;

    if (!(isConnected && isAuthenticated)) {
      currentUser = await this.chatProvider.connect();
      this.updateCurrentUser(currentUser);
    }

    return currentUser;
  };

  generateInstallationId() {
    const uuidStr = uuidv4();
    const { globalState } = this.context;
    globalState.update(stateKeys.INSTALLATION_ID, uuidStr);
    this.installationId = uuidStr;
  }

  clearAll() {
    this.updateCurrentUser(undefined);
    this.clearOldWorkspace();
  }

  clearOldWorkspace() {
    // This clears workspace info, does not clear current user
    this.updateLastChannelId(undefined);
    this.updateChannels([]);
    this.updateUsers({});
    this.usersFetchedAt = undefined;
    this.channelsFetchedAt = undefined;
    this.messages = {};
    this.token = undefined;

    if (!!this.chatProvider) {
      this.chatProvider.destroy();
    }
  }

  updateAllUI() {
    this.updateUnreadCount();
    this.updateTreeViews();
    this.updateWebviewUI();
  }

  dispose() {
    this.statusItem.dispose();
    this.unreadsTreeProvider.dispose();
    this.channelsTreeProvider.dispose();
    this.groupsTreeProvider.dispose();
    this.imsTreeProvider.dispose();
    this.usersTreeProvider.dispose();
  }

  isAuthenticated() {
    return !!this.currentUserInfo && !!this.currentUserInfo.id;
  }

  getChannel(channelId: string): Channel {
    return this.channels.find(channel => channel.id === channelId);
  }

  isChannelMuted(channelId: string): boolean {
    const { mutedChannels } = this.currentUserPrefs;
    return !!mutedChannels && mutedChannels.indexOf(channelId) >= 0;
  }

  getChannelLabels(): ChannelLabel[] {
    return this.channels.map(channel => {
      const unread = this.getUnreadCount(channel);
      const { name, type, id } = channel;
      const isMuted = this.isChannelMuted(id);
      let isOnline = false;

      if (type === ChannelType.im) {
        const relatedUserId = Object.keys(this.users).find(value => {
          const user = this.users[value];
          const { name: username } = user;
          // Same issue as getIMChannel(), so we handle both
          return `@${username}` === name || username === name;
        });

        if (!!relatedUserId) {
          const relatedUser = this.users[relatedUserId];
          isOnline = relatedUser.isOnline;
        }
      }

      let label;

      if (unread > 0) {
        label = `${name} ${unread > 0 ? `(${unread} new)` : ""}`;
      } else if (isMuted) {
        label = `${name} (muted)`;
      } else {
        label = `${name}`;
      }

      return {
        channel,
        unread,
        label,
        isOnline
      };
    });
  }

  getIMChannel(user: User): Channel | undefined {
    // Hacky implementation to tackle chat provider differences
    // Slack: DM channels look like `@name`
    // Discord: DM channels look like `name`
    const { name } = user;
    return this.channels.find(
      channel => channel.name === `@${name}` || channel.name === name
    );
  }

  createIMChannel(user: User): Promise<Channel> {
    return this.chatProvider.createIMChannel(user).then(channel => {
      this.updateChannel(channel);
      return channel;
    });
  }

  updateWebviewUI() {
    const channel = this.getChannel(this.lastChannelId);
    const messages =
      this.lastChannelId in this.messages
        ? this.messages[this.lastChannelId]
        : {};

    vscode.commands.executeCommand(SelfCommands.SEND_TO_WEBVIEW, {
      uiMessage: {
        messages,
        users: this.users,
        currentUser: this.currentUserInfo,
        channel,
        statusText: ""
      }
    });
  }

  getUnreadCount(channel: Channel): number {
    const { id, readTimestamp, unreadCount } = channel;

    if (this.isChannelMuted(id)) {
      // This channel is muted, so return 0
      return 0;
    }

    const messages = id in this.messages ? this.messages[id] : {};
    const unreadMessages = Object.keys(messages).filter(ts => {
      const isDifferentUser = messages[ts].userId !== this.currentUserInfo.id;
      const isNewTimestamp = !!readTimestamp ? +ts > +readTimestamp : false;
      return isDifferentUser && isNewTimestamp;
    });
    return unreadCount ? unreadCount : unreadMessages.length;
  }

  updateTreeViews() {
    if (this.isAuthenticated()) {
      const channelLabels = this.getChannelLabels();
      this.unreadsTreeProvider.update(channelLabels);
      this.channelsTreeProvider.update(channelLabels);
      this.groupsTreeProvider.update(channelLabels);
      this.imsTreeProvider.update(channelLabels);

      // We could possibly split this function for channel-updates and user-updates
      // to avoid extra UI refresh calls.
      const imChannels = {};
      Object.keys(this.users).forEach(userId => {
        const im = this.getIMChannel(this.users[userId]);

        if (!!im) {
          imChannels[userId] = im;
        }
      });

      this.usersTreeProvider.updateData(
        this.currentUserInfo,
        this.users,
        imChannels
      );
    }
  }

  updateUnreadCount() {
    const unreads = this.channels.map(channel => this.getUnreadCount(channel));
    const totalUnreads = unreads.reduce((a, b) => a + b, 0);
    this.statusItem.updateCount(totalUnreads);
  }

  updateUserPresence = (userId: string, isOnline: boolean) => {
    if (userId in this.users) {
      this.users[userId] = {
        ...this.users[userId],
        isOnline
      };

      this.updateTreeViews();
    }
  };

  updateUsers = (users): Thenable<void> => {
    this.users = users;

    if (Object.keys(this.users).length <= STORAGE_SIZE_LIMIT) {
      return this.context.globalState.update(stateKeys.USERS, this.users);
    }
  };

  updateUsersFetchedAt = () => {
    this.usersFetchedAt = new Date();
  };

  updateChannelsFetchedAt = () => {
    this.channelsFetchedAt = new Date();
  };

  updateChannels = channels => {
    this.channels = channels;

    if (this.channels.length <= STORAGE_SIZE_LIMIT) {
      this.context.globalState.update(stateKeys.CHANNELS, this.channels);
    }
  };

  updateChannel = (newChannel: Channel) => {
    // Adds/updates channel in this.channels
    let found = false;
    let updatedChannels = this.channels.map(channel => {
      const { id } = channel;

      if (id === newChannel.id) {
        found = true;
        return {
          ...channel,
          ...newChannel
        };
      } else {
        return channel;
      }
    });

    if (!found) {
      updatedChannels = [...updatedChannels, newChannel];
    }

    this.updateChannels(updatedChannels);
    this.updateTreeViews();
  };

  fetchUsers = (): Promise<Users> => {
    return this.chatProvider.fetchUsers().then((users: Users) => {
      let usersWithPresence: Users = {};

      Object.keys(users).forEach(userId => {
        // This handles two different chat providers:
        // In slack, we will get isOnline as undefined, because this API
        //    does not know about user presence
        // In discord, we will get true/false
        const existingUser = userId in this.users ? this.users[userId] : null;
        const newUser = users[userId];
        let calculatedIsOnline: boolean;

        if (newUser.isOnline !== undefined) {
          calculatedIsOnline = newUser.isOnline;
        } else {
          calculatedIsOnline = !!existingUser ? existingUser.isOnline : false;
        }

        usersWithPresence[userId] = {
          ...users[userId],
          isOnline: calculatedIsOnline
        };
      });

      this.updateUsers(usersWithPresence);
      this.updateUsersFetchedAt();
      return users;
    });
  };

  fetchChannels = (): Promise<Channel[]> => {
    return this.chatProvider.fetchChannels(this.users).then(channels => {
      this.updateChannels(channels);
      this.updateChannelsFetchedAt();
      this.updateTreeViews();

      // We have to fetch twice here because Slack does not return the
      // historical unread counts for channels in the list API.
      const promises = channels.map(channel =>
        this.chatProvider
          .fetchChannelInfo(channel)
          .then((newChannel: Channel) => {
            return this.updateChannel(newChannel);
          })
      );

      Promise.all(promises).then(() => this.updateUnreadCount());
      return channels;
    });
  };

  shouldFetchNew = (lastFetchedAt: Date): boolean => {
    if (!lastFetchedAt) {
      return true;
    }

    const now = new Date();
    const difference = now.valueOf() - lastFetchedAt.valueOf();
    const FETCH_THRESHOLD = 15 * 60 * 1000; // 15-mins
    return difference > FETCH_THRESHOLD;
  };

  getUsersPromise(): Promise<Users> {
    function isNotEmpty(obj) {
      return Object.keys(obj).length !== 0;
    }

    return isNotEmpty(this.users)
      ? new Promise(resolve => {
          if (this.shouldFetchNew(this.usersFetchedAt)) {
            this.fetchUsers(); // async update
          }
          resolve(this.users);
        })
      : this.fetchUsers();
  }

  getChannelsPromise(): Promise<Channel[]> {
    // This assumes that users are available
    return !!this.channels
      ? new Promise(resolve => {
          if (this.shouldFetchNew(this.channelsFetchedAt)) {
            this.fetchChannels(); // async update
          }
          resolve(this.channels);
        })
      : this.fetchChannels();
  }

  updateLastChannelId = (channelId: string): Thenable<void> => {
    this.lastChannelId = channelId;
    return this.context.globalState.update(
      stateKeys.LAST_CHANNEL_ID,
      this.lastChannelId
    );
  };

  updateCurrentUser = (userInfo: CurrentUser): Thenable<void> => {
    // In the case of discord, we need to know the current team (guild)
    // If that is available in the store, we should use that
    if (!userInfo) {
      // Resetting userInfo
      this.currentUserInfo = userInfo;
    } else {
      let currentTeamId: string = !!this.currentUserInfo
        ? this.currentUserInfo.currentTeamId
        : undefined;

      if (!!userInfo.currentTeamId) {
        currentTeamId = userInfo.currentTeamId;
      }

      this.currentUserInfo = { ...userInfo, currentTeamId };
    }

    return this.context.globalState.update(
      stateKeys.USER_INFO,
      this.currentUserInfo
    );
  };

  updateCurrentWorkspace = (team: Team): Thenable<void> => {
    const newCurrentUser: CurrentUser = {
      ...this.currentUserInfo,
      currentTeamId: team.id
    };
    return this.updateCurrentUser(newCurrentUser);
  };

  updateMessages = (channelId: string, newMessages: ChannelMessages) => {
    const channelMessages = { ...this.messages[channelId], ...newMessages };
    this.messages[channelId] = channelMessages;

    // Remove undefined, after message deleted
    Object.keys(this.messages[channelId]).forEach(key => {
      if (typeof this.messages[channelId][key] === "undefined") {
        delete this.messages[channelId][key];
      }
    });

    // Check if we have all users. Since there is not bots.list API
    // method, it is possible that a bot user is not in our store
    const userIds = new Set(
      (<any>Object)
        .values(this.messages[channelId])
        .map(message => message.userId)
    );
    const allIds = new Set(Object.keys(this.users));
    if (!isSuperset(allIds, userIds)) {
      this.fillUpUsers(difference(userIds, allIds));
    }

    this.updateAllUI();
  };

  fillUpUsers(missingIds: Set<any>): Promise<void> {
    // missingIds are user/bot ids that we don't have in the store. We will
    // fetch their details, and then update the UI.
    const usersCopy = { ...this.users };
    let ids = Array.from(missingIds);

    return Promise.all(
      ids.map(userId => {
        return this.chatProvider.fetchUserInfo(userId).then((user: User) => {
          const { id } = user;
          usersCopy[id] = user;
        });
      })
    ).then(() => {
      this.users = usersCopy;
      return this.updateWebviewUI();
    });
  }

  loadChannelHistory(channelId: string): Promise<void> {
    return this.chatProvider
      .loadChannelHistory(channelId)
      .then(messages => this.updateMessages(channelId, messages))
      .catch(error => console.error(error));
  }

  updateUserPrefs() {
    return this.chatProvider.getUserPrefs().then(response => {
      // We could also save the muted channels to local storage
      this.currentUserPrefs = response;
      this.updateUnreadCount();
    });
  }

  getLastTimestamp(): string {
    const id = this.lastChannelId;
    const channelMessages = id in this.messages ? this.messages[id] : {};
    const timestamps = Object.keys(channelMessages).map(tsString => +tsString);

    if (timestamps.length > 0) {
      return Math.max(...timestamps).toString();
    }
  }

  updateReadMarker(): void {
    const channelId = this.lastChannelId;
    const channel = this.getChannel(channelId);
    const lastTs = this.getLastTimestamp();

    if (channel && lastTs) {
      const { readTimestamp } = channel;
      const hasNewerMsgs = +readTimestamp < +lastTs;

      if (!readTimestamp || hasNewerMsgs) {
        const channel = this.getChannel(channelId);
        const incremented = (+lastTs + 1).toString(); // Slack API workaround
        this.chatProvider.markChannel(channel, incremented).then(channel => {
          this.updateChannel(channel);
          this.updateAllUI();
        });
      }
    }
  }

  addReaction(
    channelId: string,
    msgTimestamp: string,
    userId: string,
    reactionName: string
  ) {
    if (channelId in this.messages) {
      const channelMessages = this.messages[channelId];

      if (msgTimestamp in channelMessages) {
        const message = channelMessages[msgTimestamp];
        let { reactions } = message;
        const existing = reactions.find(r => r.name === reactionName);

        if (existing) {
          reactions = reactions.map(r => {
            if (r.name === reactionName) {
              return {
                ...existing,
                count: existing.count + 1,
                userIds: [...existing.userIds, userId]
              };
            } else {
              return { ...r };
            }
          });
        } else {
          reactions = [
            ...reactions,
            { name: reactionName, userIds: [userId], count: 1 }
          ];
        }

        const newMessage = {
          ...message,
          reactions
        };
        const newMessages = {};
        newMessages[msgTimestamp] = newMessage;
        this.updateMessages(channelId, newMessages);
      }
    }
  }

  removeReaction(
    channelId: string,
    msgTimestamp: string,
    userId: string,
    reactionName: string
  ) {
    if (channelId in this.messages) {
      const channelMessages = this.messages[channelId];

      if (msgTimestamp in channelMessages) {
        const message = channelMessages[msgTimestamp];
        let { reactions } = message;
        reactions = reactions
          .map(r => {
            if (r.name === reactionName) {
              return {
                ...r,
                count: r.count - 1,
                userIds: r.userIds.filter(u => u !== userId)
              };
            } else {
              return { ...r };
            }
          })
          .filter(r => r.count > 0);

        const newMessage = {
          ...message,
          reactions
        };
        const newMessages = {};
        newMessages[msgTimestamp] = newMessage;
        this.updateMessages(channelId, newMessages);
      }
    }
  }

  fetchThreadReplies(parentTimestamp: string) {
    // Assume this is the current channel
    const currentChannelId = this.lastChannelId;
    return this.chatProvider
      .fetchThreadReplies(currentChannelId, parentTimestamp)
      .then(message => {
        let messages = {};
        messages[parentTimestamp] = message;
        this.updateMessages(currentChannelId, messages);
      });
  }

  updateMessageReply(
    parentTimestamp: string,
    channelId: string,
    reply: MessageReply
  ) {
    // We need to have the message in our store, else we
    // ignore this reply
    const messages = channelId in this.messages ? this.messages[channelId] : {};
    const message =
      parentTimestamp in messages ? messages[parentTimestamp] : undefined;

    if (!!message) {
      let newMessages = {};
      const replyTs = reply.timestamp;
      let replies: MessageReplies = { ...message.replies };
      replies[replyTs] = { ...reply };
      newMessages[parentTimestamp] = {
        ...message,
        replies
      };
      this.updateMessages(channelId, newMessages);
    }
  }

  runAuthTest(): Promise<string> {
    // TODO: Abstract out for non-slack
    const client = new SlackAPIClient(this.token);
    return client.getAuthTest();
  }
}<|MERGE_RESOLUTION|>--- conflicted
+++ resolved
@@ -28,12 +28,8 @@
   IMsTreeProvider,
   OnlineUsersTreeProvider
 } from "./tree";
-<<<<<<< HEAD
 import { OnboardingTreeProvider } from "./onboarding";
 import { SelfCommands } from "./constants";
-=======
-import SlackAPIClient from "./slack/client";
->>>>>>> 6a287e5a
 
 const stateKeys = {
   EXTENSION_VERSION: "extensionVersion",
@@ -748,8 +744,6 @@
   }
 
   runAuthTest(): Promise<string> {
-    // TODO: Abstract out for non-slack
-    const client = new SlackAPIClient(this.token);
-    return client.getAuthTest();
+    return this.chatProvider.getAuthTest();
   }
 }