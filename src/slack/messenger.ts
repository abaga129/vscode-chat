--- conflicted
+++ resolved
@@ -208,20 +208,10 @@
     try {
       if (text.startsWith("http")) {
         uri = vscode.Uri.parse(text);
-<<<<<<< HEAD
         vscode.commands.executeCommand(SelfCommands.HANDLE_INCOMING_LINKS, {
           senderId: userId,
           uri
         });
-=======
-
-        if (uri.authority === LIVE_SHARE_BASE_URL) {
-          vscode.commands.executeCommand(SelfCommands.LIVE_SHARE_JOIN_PROMPT, {
-            senderId: userId,
-            messageUri: uri
-          });
-        }
->>>>>>> 6a287e5a
       }
     } catch (err) {}
   };
