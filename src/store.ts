import * as vscode from "vscode";
import { uuidv4 } from "./utils";

// Large discord communities can have lots of users/channels
// More than the quota of context.globalState
const VALUE_LENGTH_LIMIT = 100;

const stateKeys = {
  EXTENSION_VERSION: "extensionVersion",
  INSTALLATION_ID: "installationId",
  LAST_CHANNEL_ID: "lastChannelId",
  CHANNELS: "channels",
  USER_INFO: "userInfo",
  USERS: "users"
};

export class Store implements IStore {
  currentUserInfo: CurrentUser | undefined;
  channels: Channel[] = [];
  users: Users = {};
  lastChannelId: string | undefined;
  installationId: string | undefined;
  existingVersion: string | undefined;

  constructor(private context: vscode.ExtensionContext) {
    const { globalState } = context;
    this.installationId = globalState.get(stateKeys.INSTALLATION_ID);
    this.channels = globalState.get(stateKeys.CHANNELS) || [];
    this.currentUserInfo = globalState.get(stateKeys.USER_INFO);
    this.users = globalState.get(stateKeys.USERS) || {};
    this.lastChannelId = globalState.get(stateKeys.LAST_CHANNEL_ID);
    this.existingVersion = globalState.get(stateKeys.EXTENSION_VERSION);
  }

  generateInstallationId(): string {
    const uuidStr = uuidv4();
    const { globalState } = this.context;
    globalState.update(stateKeys.INSTALLATION_ID, uuidStr);
    this.installationId = uuidStr;
    return uuidStr;
  }

  updateExtensionVersion(version: string) {
    const { globalState } = this.context;
    globalState.update(stateKeys.EXTENSION_VERSION, version);
  }

  updateLastChannelId = (channelId: string | undefined): Thenable<void> => {
    this.lastChannelId = channelId;
    return this.context.globalState.update(
      stateKeys.LAST_CHANNEL_ID,
      this.lastChannelId
    );
  };

  updateUsers = (users: Users): Thenable<void> => {
    this.users = users;

    if (Object.keys(this.users).length <= VALUE_LENGTH_LIMIT) {
      return this.context.globalState.update(stateKeys.USERS, this.users);
    }

    return Promise.resolve();
  };

  updateChannels = (channels: Channel[]): Thenable<void> => {
    this.channels = channels;

    if (this.channels.length <= VALUE_LENGTH_LIMIT) {
      return this.context.globalState.update(stateKeys.CHANNELS, this.channels);
    }

    return Promise.resolve();
  };

<<<<<<< HEAD
  updateCurrentUser = (userInfo: CurrentUser): Thenable<void> => {
    this.currentUserInfo = userInfo;
=======
  updateCurrentUser = (userInfo: CurrentUser | undefined): Thenable<void> => {
    // In the case of discord, we need to know the current team (guild)
    // If that is available in the store, we should use that
    if (!userInfo) {
      // Resetting userInfo
      this.currentUserInfo = userInfo;
    } else {
      let currentTeamId = !!this.currentUserInfo
        ? this.currentUserInfo.currentTeamId
        : undefined;

      if (!!userInfo.currentTeamId) {
        currentTeamId = userInfo.currentTeamId;
      }

      this.currentUserInfo = { ...userInfo, currentTeamId };
    }

>>>>>>> d72ce9a9
    return this.context.globalState.update(
      stateKeys.USER_INFO,
      this.currentUserInfo
    );
  };
}<|MERGE_RESOLUTION|>--- conflicted
+++ resolved
@@ -73,29 +73,8 @@
     return Promise.resolve();
   };
 
-<<<<<<< HEAD
-  updateCurrentUser = (userInfo: CurrentUser): Thenable<void> => {
+  updateCurrentUser = (userInfo: CurrentUser | undefined): Thenable<void> => {
     this.currentUserInfo = userInfo;
-=======
-  updateCurrentUser = (userInfo: CurrentUser | undefined): Thenable<void> => {
-    // In the case of discord, we need to know the current team (guild)
-    // If that is available in the store, we should use that
-    if (!userInfo) {
-      // Resetting userInfo
-      this.currentUserInfo = userInfo;
-    } else {
-      let currentTeamId = !!this.currentUserInfo
-        ? this.currentUserInfo.currentTeamId
-        : undefined;
-
-      if (!!userInfo.currentTeamId) {
-        currentTeamId = userInfo.currentTeamId;
-      }
-
-      this.currentUserInfo = { ...userInfo, currentTeamId };
-    }
-
->>>>>>> d72ce9a9
     return this.context.globalState.update(
       stateKeys.USER_INFO,
       this.currentUserInfo
