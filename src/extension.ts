--- conflicted
+++ resolved
@@ -80,22 +80,6 @@
     await manager.initializeProvider();
     const { currentUserInfo } = manager.store;
 
-<<<<<<< HEAD
-        if (!!currentUserInfo && !currentUserInfo.currentTeamId) {
-          // If no current team is available, we need to ask
-          return askForWorkspace();
-        }
-      })
-      .then(() => {
-        manager.updateUserPrefs(); // TODO: for discord, this needs to happen after channels are fetched
-        return manager.getUsersPromise();
-      })
-      .then(() => {
-        const { users } = manager.store;
-        manager.chatProvider.subscribePresence(users);
-        return manager.getChannelsPromise();
-      });
-=======
     if (!!currentUserInfo && !currentUserInfo.currentTeamId) {
       // If no current team is available, we need to ask
       await askForWorkspace();
@@ -111,7 +95,6 @@
     }
 
     return manager.initializeChannelsState();
->>>>>>> 0ef5074f
   };
 
   const sendMessage = (text: string, parentTimestamp: string | undefined) => {
