# Changelog

All notable changes to the vscode-chat extension will be documented in this file. This follows the [Keep a Changelog](http://keepachangelog.com/) format.

<<<<<<< HEAD
## [0.7.4] - tbd

### Added

- Slack: Support for multiple workspaces is available for preview. Run the `Sign In with Slack` command to sign into another workspace, and `Change Workspace` to switch between Slack workspaces.
- Discord: Handle file attachments in Discord messages
- Discord: Token string is sanitised to remove whitespaces and quotation characters
=======
## [0.8.2] - 2018-11-20

### Fixed

- VS Live Share integration: Updated label for chat tree item.

## [0.8.1] - 2018-11-20

### Fixed

- Inviting online users to a Live Share session creates an IM channel with the user, if not already available.

## [0.8.0] - 2018-11-18

### Added

- Now you can update your presence status: go invisible on chat, or turn on do-not-disturb mode. Run the `Chat: Update your presence status` command (supports Slack and Discord).
- VS Live Share integrations:
  - Show presence statuses for VS Live Share suggested contacts (for Slack and Discord)
  - Update your presence status from inside VS Live Share (for Slack and Discord)
  - Open VS Live Share chat from the VS Live Share explorer views

## [0.7.4] - 2018-11-05

### Fixed

- Fixed bad instantiation for users and channels state causing VS Live Share chat to not work.
>>>>>>> d72ce9a9

## [0.7.3] - 2018-10-16

### Fixed

- Fixed channel loading for Slack workspaces that cross the user limit.

## [0.7.2] - 2018-10-15

### Fixed

- Fixed onboarding notification for Live Share users.

## [0.7.1] - 2018-10-15

### Added

- Chat over VS Live Share RPC is the default backend for users that have the Live Share extension. Users can optionally upgrade to Slack or Discord.
- New status bar item to open the chat window during a VS Live Share session.
- Unread message notification and user joined/left info messages for Live Share chat.

### Fixed

- Slack messages are sent over websocket, to not count towards http rate limits.
- Limit Slack channels to relevant channels only, by using the Slack conversations API.

## [0.7.0] - 2018-10-11

### Added

- Chat with VS Live Share session participants, without relying on a chat backend like Slack/Discord. To use this, start a Live Share session and run the `Chat with VS Live Share participants` command.

## [0.6.3] - 2018-10-09

### Added

- Added token validation for manual entry for Slack and Discord tokens.
- Keychain access operations can now be retried in case access is denied.
- Added workspace name to the status item notification.

## [0.6.2] - 2018-09-28

### Fixed

- Handle deactivated Slack users, and not show their direct messages and groups (thanks [Tristan Partin](https://github.com/tristan957)).
- Private channels are now shown under the Channels view, and not Groups.

## [0.6.1] - 2018-09-22

### Fixed

- Fixed migration condition for pre-0.6.x installations (thanks [ACharLuk](https://github.com/acharluk)).

## [0.6.0] - 2018-09-21

### Added

- Added support for Discord as a chat provider, in addition to Slack.
- [Breaking] Commands are now namespaced as "Chat: ...", instead of "Slack: ...".
- Updates to extension metadata and readme: the extension is now called Team Chat.

## [0.5.11] - 2018-09-18

### Added

- Added support for replying to thread messages.

### Fixed

- Fixed rendering of duplicate thread replies.

## [0.5.10] - 2018-09-17

### Added

- Added new configuration `chat.rejectTlsUnauthorized` for self-signed certificate users (thanks [Seth Bromberger](https://github.com/sbromberger)).
- Load vue.js assets locally, removing dependency on the jsdelivr CDN.
- Upgraded Slack dependency to keep up with the network library improvements upstream.

## [0.5.9] - 2018-09-04

### Added

- Support for muted channels: new messages in muted channels do not update the unread count.
- Added support to expand thread messages to render replies, with text and file attachments.
- Consistency between Slack clients for unread counts: marking messages as read from other Slack clients will update the unread count.
- Unread messages are now highlighted in the webview.
- Added documentation for [product roadmap](VISION.md) and [adding chat providers](docs/PROVIDERS.md).

### Fixed

- The unread count does not include alerts for users joining/leaving channels anymore.

## [0.5.8] - 2018-08-31

### Added

- Added support for the system keychain to store authentication tokens.
- Added a new command to sign out from Slack.

### Fixed

- Fix handling of composition start/end events while composing messages (thanks [Yukai Huang](https://github.com/Yukaii)).
- Opening Slack or changing channel without authentication now prompts users to authenticate.

## [0.5.7] - 2018-08-29

### Added

- Added support for "Sign in with Slack" from the activity bar.

### Fixed

- New line characters in messages are rendered correctly.
- Date separators show the correct month string.
- Fixed event source property for webview telemetry.

## [0.5.6] - 2018-08-23

### Added

- Slack webview font size now matches the font size of your editor.
- Introductory support for message threads: historical messages show the number of thread replies. Future releases will build on this to add full thread replies support.
- Added anonymized telemetry data collection; this respects the telemetry setting in your editor and you can opt-out by setting `telemetry.enableTelemetry` to false.

### Fixed

- Updated user display names to be consistent with Slack clients.

## [0.5.5] - 2018-08-20

### Added

- Added a fallback for "Sign in with Slack" for situations where the system-level URI scheme handler fails.

## [0.5.4] - 2018-08-18

### Added

- Added "Sign in with Slack" for an easier onboarding experience

## [0.5.3] - 2018-08-18

### Fixed

- Fixed issues with duplicated state when configuration gets changed in the editor.
- Fixed unread message notifications for messages with files.

## [0.5.2] - 2018-08-18

### Fixed

- Fixed date separators computation for local time zones
- Fixed a race condition where loading channel message history would assign messages to an incorrect channel.

## [0.5.1] - 2018-08-16

### Fixed

- Fixed extension activation for the VS Live Share activity bar.

## [0.5.0] - 2018-08-16

### Added

- Sidebar view to show channels, private groups and direct messages.
- Support to show user presence (online/offline) in the sidebar view.
- Better integration with VS Live Share: one-click action to invite users or channels to your collaboration session.
- Minor improvements to extension setup for first-time users.

### Fixed

- Fixed a case where the unread count would get updated incorrectly.

## [0.4.10] - 2018-08-14

### Added

- Slack username tags in messages are not cryptic anymore.
- Better keyboard-only support: pressing tab will focus the input text box, ignoring other selectable HTML elements in the webview.
- Added date separators on the messages UI

### Fixed

- Fixed real-time UI updates for bot messages.
- Fixed select-all behaviour through the cmd+A keybinding (needs VS Code 1.26+).

## [0.4.9] - 2018-08-13

### Fixed

- Fixed issue where new messages were not getting updated on the UI.

## [0.4.8] - 2018-08-09

### Added

- Added support to render message reactions, and live update UI as reactions are added or removed
- The unread count now also reflects messages that were received before the extension gets activated, by calling the relevant Slack API.

### Fixed

- Messages with files were not rendered correctly since the last Slack update. This has been fixed now.

## [0.4.7] - 2018-08-08

### Added

- Added a status bar item to show the number of new/unread messages. For now, this is available only after the chat panel has been opened once.

## [0.4.6] - 2018-08-08

### Added

- Added support for marking messages as read
- Improved how multi-party DM group name are shown in the UI

## [0.4.5] - 2018-07-21

### Added

- Added support for network connections via proxies. To setup, add the `chat.proxyUrl` configuration.

## [0.4.4] - 2018-07-17

### Fixed

- Fixed demo gif on the Visual Studio Marketplace

## [0.4.3] - 2018-07-17

### Added

- Open Travis CI logs inside the editor, with the new extensible Providers support. New providers can be create for other Slack bots and integrations.
- New demo gifs and examples in the README.

### Fixed

- Fixed an issue where messages from a previously opened Slack channel would show up in the current view.

## [0.4.2] - 2018-07-15

### Fixed

- Fixed the change channel quick-pick prompt for workspaces that invite guest users.

## [0.4.1] - 2018-07-06

### Added

- Add a "reload channels" option to the channel switcher which refreshes the user/channels list from Slack API.

## [0.4.0] - 2018-07-06

### Added

- Adds "reverse initiation" for VS Live Share: a user can ask another user to host a Live Share session by sending the `/live request` command. The recipient can choose to accept the request, which would kickstart the shared session.

## [0.3.4] - 2018-07-04

### Fixed

- Fixes a bug that showed new messages sent via the extension as blank

## [0.3.3] - 2018-07-03

### Added

- Support for rendering file attachments, code snippets, multi-line messages
- Support for rendering Slack app messages, with author, title, coloured border, and footer
- Support for rendering message edits and deletions

### Fixed

- Fixed click behaviour for links inside messages<|MERGE_RESOLUTION|>--- conflicted
+++ resolved
@@ -2,15 +2,14 @@
 
 All notable changes to the vscode-chat extension will be documented in this file. This follows the [Keep a Changelog](http://keepachangelog.com/) format.
 
-<<<<<<< HEAD
-## [0.7.4] - tbd
+## [0.9.0] - tbd
 
 ### Added
 
 - Slack: Support for multiple workspaces is available for preview. Run the `Sign In with Slack` command to sign into another workspace, and `Change Workspace` to switch between Slack workspaces.
 - Discord: Handle file attachments in Discord messages
 - Discord: Token string is sanitised to remove whitespaces and quotation characters
-=======
+
 ## [0.8.2] - 2018-11-20
 
 ### Fixed
@@ -38,7 +37,6 @@
 ### Fixed
 
 - Fixed bad instantiation for users and channels state causing VS Live Share chat to not work.
->>>>>>> d72ce9a9
 
 ## [0.7.3] - 2018-10-16
 
