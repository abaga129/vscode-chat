--- conflicted
+++ resolved
@@ -12,12 +12,7 @@
     store.currentUserInfo = {
       id: "user-id",
       name: "user-name",
-<<<<<<< HEAD
-      token: "user-token",
       teams: [{ name: "team-name", id: "team-id" }],
-=======
-      teams: [],
->>>>>>> d72ce9a9
       currentTeamId: "team-id",
       provider: Providers.slack
     };
