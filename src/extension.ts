--- conflicted
+++ resolved
@@ -1,6 +1,5 @@
 import * as vscode from "vscode";
 import * as vsls from "vsls/vscode";
-import * as vslsContact from "vsls/vsls-contactprotocol";
 import ViewController from "./controller";
 import Manager from "./manager";
 import Logger from "./logger";
@@ -103,21 +102,16 @@
       .then(() => {
         manager.updateUserPrefs(); // TODO: for discord, this needs to happen after channels are fetched
         return manager.getUsersPromise();
-        // return Promise.resolve();
       })
       .then(() => {
         const { users } = manager.store;
         manager.chatProvider.subscribePresence(users);
         return manager.getChannelsPromise();
-<<<<<<< HEAD
       })
       .then(() => {
         // test presence provider here
         const slackClientProvider = new SlackClientProvider(manager.token);
         liveshare.registerContactServiceProvider("slack", slackClientProvider);
-=======
-        // return Promise.resolve();
->>>>>>> 8b7f0b1e
       });
   };
 
