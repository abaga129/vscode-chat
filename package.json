--- conflicted
+++ resolved
@@ -2,11 +2,7 @@
   "name": "chat",
   "displayName": "Team Chat: for Slack, Discord, Live Share",
   "description": "Send and receive chat messages inside VSCode",
-<<<<<<< HEAD
   "version": "0.8.1-dev",
-=======
-  "version": "0.7.4",
->>>>>>> 1aab618b
   "homepage": "https://github.com/karigari/vscode-chat",
   "license": "SEE LICENSE IN LICENSE",
   "repository": {
@@ -174,23 +170,6 @@
           "name": "Direct Messages",
           "when": "chat:discord"
         }
-      ],
-      "vsliveshareTreeExplorerActivityBar": [
-        {
-          "id": "chat.treeView.onlineUsers.slack",
-          "name": "Slack Users",
-          "when": "chat:vslsEnabled && chat:slack"
-        },
-        {
-          "id": "chat.treeView.onlineUsers.discord",
-          "name": "Discord Users",
-          "when": "chat:vslsEnabled && chat:discord"
-        },
-        {
-          "id": "chat.treeView.onboarding.vsls",
-          "name": "Online Users",
-          "when": "chat:vslsEnabled && !chat:slack && !chat:discord"
-        }
       ]
     },
     "viewsContainers": {
